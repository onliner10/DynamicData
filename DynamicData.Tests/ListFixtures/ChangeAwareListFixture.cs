--- conflicted
+++ resolved
@@ -207,8 +207,6 @@
             //assert collection
             Assert.AreEqual(0, _list.Count);
         }
-<<<<<<< HEAD
-=======
 
         [Test]
         public void ThrowWhenRemovingItemOutsideOfBoundaries()
@@ -228,7 +226,5 @@
             _list.Add(0);
             Assert.Throws<ArgumentOutOfRangeException>(() => _list.RemoveRange(0, 2));
         }
-
->>>>>>> 0411cd57
     }
 }